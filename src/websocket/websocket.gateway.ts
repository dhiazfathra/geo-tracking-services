--- conflicted
+++ resolved
@@ -51,27 +51,12 @@
       const timeSinceLastActivity = now.getTime() - clientInfo.lastActivity.getTime();
 
       if (timeSinceLastActivity >= this.pingInterval) {
-<<<<<<< HEAD
         console.log(`Detected idle client ${clientId} (Device ID: ${clientInfo.deviceId || 'unknown'})`);
 
         try {
           if (clientInfo.deviceId) {
             try {
               // Find active timeline
-=======
-        console.log(`Detected idle client ${clientId} (Device ID: ${clientInfo.deviceId || 'unknown'}) - Sending FINISH event`);
-
-        try {
-          // Notify client that tracking is being stopped due to inactivity
-          clientInfo.socket.emit('trackingEnded', {
-            timestamp: now.toISOString(),
-            message: 'Tracking stopped due to inactivity',
-          });
-
-          if (clientInfo.deviceId) {
-            try {
-              // Find active timeline for this device
->>>>>>> bdc78841
               const timeline = await this.prisma.timeLine.findFirst({
                 where: {
                   deviceId: clientInfo.deviceId,
@@ -79,7 +64,6 @@
                 },
               });
 
-<<<<<<< HEAD
               // Get last known location
               const lastLocation = await this.prisma.location.findFirst({
                 where: {
@@ -117,7 +101,7 @@
               clientInfo.socket.emit('trackingEnded', {
                 timestamp: now.toISOString(),
                 message: 'Tracking ended due to inactivity',
-                deviceId: clientInfo.deviceId
+                deviceId: clientInfo.deviceId,
               });
             } catch (dbError) {
               console.error(`Error storing FINISH event for device ${clientInfo.deviceId}:`, dbError);
@@ -132,48 +116,11 @@
               // Tell the client we're disconnecting them
               clientInfo.socket.emit('forceDisconnect', {
                 reason: 'Inactive session terminated',
-                timestamp: new Date().toISOString()
-              });
-              
+                timestamp: new Date().toISOString(),
+              });
+
               // Server-side disconnect
               clientInfo.socket.disconnect();
-=======
-              if (timeline) {
-                // Get the last known location for this device
-                const lastLocation = await this.prisma.location.findFirst({
-                  where: {
-                    deviceId: clientInfo.deviceId,
-                  },
-                  orderBy: {
-                    createdAt: 'desc',
-                  },
-                });
-
-                // Create a FINISH event with the last known location
-                await this.prisma.location.create({
-                  data: {
-                    deviceId: clientInfo.deviceId,
-                    latitude: lastLocation?.latitude || 0,
-                    longitude: lastLocation?.longitude || 0,
-                    reverseData: lastLocation?.reverseData || 'Tracking ended due to inactivity',
-                    eventType: EventType.FINISH,
-                    timeLineId: timeline.id,
-                  },
-                });
-
-                // Close the timeline
-                await this.prisma.timeLine.update({
-                  where: { id: timeline.id },
-                  data: { endTime: now },
-                });
-
-                console.log(`Tracking ended for idle device ${clientInfo.deviceId}, timeline ${timeline.id} closed`);
-              } else {
-                console.log(`No active timeline found for idle device ${clientInfo.deviceId}`);
-              }
-            } catch (dbError) {
-              console.error(`Error ending tracking for idle device ${clientInfo.deviceId}:`, dbError);
->>>>>>> bdc78841
             }
             // Remove from our connected clients map
             this.connectedClients.delete(clientId);
